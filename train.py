# -*- coding: utf-8 -*-
''' 
Adapted from: https://github.com/gkakogeorgiou/mados
Modifications: support different datasets, models, and tasks
Authors: Yuru Jia, Valerio Marsocci
'''

import sys
import os
import os.path as osp


# os.environ['CUDA_VISIBLE_DEVICES'] ="3"
sys.path.insert(0, os.path.abspath(os.path.join(os.path.dirname(__file__), 'datasets')))
from datasets.mados import MADOS, gen_weights, class_distr

import json
import random
import logging
import argparse
import numpy as np
import time 
from tqdm import tqdm
from os.path import dirname as up

import yaml

import torch
from torch.utils.tensorboard import SummaryWriter
from torch.utils.data import DataLoader
from torch.nn import functional as F
from torchvision.transforms import functional as T

# from calflops import calculate_flops # NOTE: it seems like this is not available on conda, maybe swith to https://github.com/sovrasov/flops-counter.pytorch/

sys.path.append(up(os.path.abspath(__file__)))
sys.path.append(os.path.join(up(up(os.path.abspath(__file__))), 'tasks'))
sys.path.append(os.path.join(up(up(os.path.abspath(__file__))), 'models'))

from tasks import upernet_vit_base, cd_vit
import models
from models import prithvi_vit_base, spectral_gpt_vit_base, scale_mae_large, croma, remote_clip, ssl4eo_mae, ssl4eo_dino_small, ssl4eo_moco, ssl4eo_data2vec_small, gfm_swin_base, dofa_vit, satlasnet
from models import SATLASNetWeights

from models import adapt_gfm_pretrained
from utils.metrics import Evaluation
from models.pos_embed import interpolate_pos_embed
from utils.make_datasets import make_dataset


def load_config(args):
    cfg_path = args["run_config"]
    with open(cfg_path, "r") as file:
        train_config = yaml.safe_load(file)
    
    def load_specific_config(key):
        if args.get(key):
            with open(args[key], "r") as file:
                return yaml.safe_load(file)
        elif train_config.get(key):
            with open(train_config[key], "r") as file:
                return yaml.safe_load(file)
        else:
            raise ValueError(f"No configuration found for {key}")

    encoder_config = load_specific_config("encoder_config")
    dataset_config = load_specific_config("dataset_config") 
    task_config = load_specific_config("task_config")

    return train_config, encoder_config, dataset_config, task_config


def load_checkpoint(encoder, ckpt_path, model="prithvi"):
    checkpoint = torch.load(ckpt_path, map_location="cpu")
    logging.info("Load pre-trained checkpoint from: %s" % ckpt_path)

    # print(checkpoint.keys())

    if model in ["prithvi", "remote_clip", "dofa"]:
        checkpoint_model = checkpoint
        if model == "prithvi":
            del checkpoint_model["pos_embed"]
            del checkpoint_model["decoder_pos_embed"]
        elif model in ["remote_clip"]:
            checkpoint_model = {"model."+k: v for k, v in checkpoint_model.items()}
    elif model in ["croma"]:
        if encoder.modality in ("optical"):
            checkpoint_model = checkpoint["s2_encoder"]
            checkpoint_model = {"s2_encoder."+k: v for k, v in checkpoint_model.items()}
        elif encoder.modality in ("SAR"):
            checkpoint_model = checkpoint["s1_encoder"]
            checkpoint_model = {"s1_encoder."+k: v for k, v in checkpoint_model.items()}
        elif encoder.modality == "joint":
            checkpoint_model = checkpoint
            checkpoint_model_joint = {"cross_encoder."+k: v for k, v in checkpoint_model["joint_encoder"].items()}
            checkpoint_model_s1 = {"s1_encoder."+k: v for k, v in checkpoint_model["s1_encoder"].items()}
            checkpoint_model_s2 = {"s2_encoder."+k: v for k, v in checkpoint_model["s2_encoder"].items()}
            checkpoint_model = {**checkpoint_model_s2, **checkpoint_model_s1, **checkpoint_model_joint}
    elif model in ["spectral_gpt", "ssl4eo_data2vec", "ssl4eo_mae"]:
        checkpoint_model = checkpoint["model"]
    elif model in ["scale_mae"]:
        checkpoint_model = checkpoint["model"]
        checkpoint_model = {"model."+k: v for k, v in checkpoint_model.items()}
    elif model in ["ssl4eo_moco"]:
        checkpoint_model = checkpoint["state_dict"]
        checkpoint_model = {k.replace("module.base_encoder.",""): v for k, v in checkpoint_model.items()}
    elif model in ["ssl4eo_dino"]:
        checkpoint_model = checkpoint["teacher"]
        checkpoint_model = {k.replace("backbone.",""): v for k, v in checkpoint_model.items()}
    elif model in ["gfm_swin"]:
        checkpoint_model = adapt_gfm_pretrained(encoder, checkpoint)
    elif model in ["satlas_pretrain"]:
        logging.info("Loading pretrained model is already done when initializing the model.")

    # print(checkpoint_model.keys())

    state_dict = encoder.state_dict()

    if model == "spectral_gpt":
        interpolate_pos_embed(encoder, checkpoint_model)
        for k in [
            "patch_embed.0.proj.weight",
            "patch_embed.1.proj.weight",
            "patch_embed.2.proj.weight",
            "patch_embed.2.proj.bias",
            "head.weight",
            "head.bias",
            "pos_embed_spatial",
            "pos_embed_temporal",
        ]:
            if (
                k in checkpoint_model
                and checkpoint_model[k].shape != state_dict[k].shape
            ):
                print(f"Removing key {k} from pretrained checkpoint")
                del checkpoint_model[k]
    msg = encoder.load_state_dict(checkpoint_model, strict=False)
    return msg


def get_encoder_model(cfg, load_pretrained=True, frozen_backbone=True):
    # create model
    encoders = {
        "prithvi": prithvi_vit_base,
        "spectral_gpt": spectral_gpt_vit_base,
        "scale_mae": scale_mae_large,
        "croma": croma,
        "remote_clip": remote_clip,
        "ssl4eo_mae": ssl4eo_mae,
        "ssl4eo_dino" : ssl4eo_dino_small,
        "ssl4eo_moco" : ssl4eo_moco,
        "ssl4eo_data2vec": ssl4eo_data2vec_small,
        "dofa": dofa_vit,
        "gfm_swin": gfm_swin_base,
        "satlas_pretrain": satlasnet,
    }

    models.utils.download_model(cfg)

    encoder_name = cfg["encoder_name"]
    if encoder_name not in encoders:
        raise ValueError(f"{encoder_name} is not yet supported.")
    encoder_weights = cfg["encoder_weights"]
    encoder_model_args = cfg["encoder_model_args"]
    
    if encoder_name in ["satlas_pretrain"]:
        satlas_weights_manager = SATLASNetWeights()
        encoder_model = satlas_weights_manager.get_pretrained_model(**encoder_model_args)
        # encoder_model_args["weights"] = torch.load(encoder_weights, map_location="cpu") if encoder_weights is not None else None
        # encoder_model = encoders[encoder_name](**encoder_model_args)
    else:
        encoder_model = encoders[encoder_name](**encoder_model_args)
    
    if encoder_weights is not None and load_pretrained:
        if encoder_name in ["satlas_pretrain"]:
            pass
        else:
            msg = load_checkpoint(encoder_model, encoder_weights, encoder_name)
            print(msg)

    if frozen_backbone:
        for param in encoder_model.parameters():
            param.requires_grad = False

    return encoder_model


def create_task_model(task_cfg, encoder_cfg, encoder):
    models = {
        "upernet": upernet_vit_base,
        "cd_vit": cd_vit, 
    }
    model_name = task_cfg["task_model_name"]
    model_args = task_cfg["task_model_args"]
    if model_name not in models:
        raise ValueError(f"{model_name} is not yet supported.")

    if encoder_cfg["encoder_name"] in ['satlas_pretrain']:
        encoder_cfg["embed_dim"] = encoder.backbone.out_channels[0][1]

    model = models[model_name](encoder=encoder, **model_args)

    return model


def seed_all(seed):
    # Pytorch Reproducibility
    torch.manual_seed(seed)
    torch.cuda.manual_seed_all(seed)
    torch.cuda.manual_seed(seed)
    np.random.seed(seed)
    random.seed(seed)
    torch.backends.cudnn.deterministic = True
    torch.backends.cudnn.benchmark = False


def seed_worker(worker_id):
    # DataLoader Workers Reproducibility
    worker_seed = torch.initial_seed() % 2**32
    np.random.seed(worker_seed)
    random.seed(worker_seed)


def parse_args(input_args=None):
    parser = argparse.ArgumentParser(
        description="Train a downstreamtask with geospatial foundation models."
    )
    parser.add_argument("run_config", help="train config file path")
    parser.add_argument("--dataset_config", help="train config file path")
    parser.add_argument("--encoder_config", help="train config file path")
    parser.add_argument("--task_config", help="train config file path")
    parser.add_argument(
        "--workdir", default="./work-dir", help="the dir to save logs and models"
    )
    parser.add_argument(
        "--resume_from", type=str, help="load model from previous epoch"
    )


    if input_args is not None:
        args = parser.parse_args(input_args)
    else:
        args = parser.parse_args()

    args = vars(args)  # convert to ordinary dict

    # lr_steps list or single float
    """
    lr_steps = ast.literal_eval(args['lr_steps'])
    if type(lr_steps) is list:
        pass
    elif type(lr_steps) is int:
        lr_steps = [lr_steps]
    else:
        raise
        
    args['lr_steps'] = lr_steps
    """

    if not os.path.exists(args["workdir"]):
        os.makedirs(args["workdir"], exist_ok=True)

    return args


def adapt_input(
    tensor,
    size,
    source_bands,
    target_bands,
    encoder_type="spectral_gpt",
    device=torch.device("cuda"),
):
    if len(tensor.shape) == 4:
        Bs, C, H, W = tensor.shape
        n_tensor = T.resize(
            img=tensor,
            size=(size, size),
            interpolation=T.InterpolationMode.BILINEAR,
        ).float()
        if encoder_type in ("prithvi"):
            n_tensor = n_tensor.unsqueeze(dim=2)
            Te = 1
    elif len(tensor.shape) == 5:
        Bs, C, Te, H, W = tensor.shape
        n_tensor = torch.empty((Bs, C, Te, size, size)).to(device).float()

        for i in range(Te):
            n_tensor[:, :, i, :, :] = T.resize(
                img=tensor[:, :, i, :, :],
                size=(size, size),
                interpolation=T.InterpolationMode.BILINEAR,
            )
        if encoder_type in ("spectral_gpt"):
            n_tensor = n_tensor.squeeze()

    # Adapt from an arbitrary list of source bands to an arbitrary list of target bands
    # by moving the matching parts to the right place, and filling out the rest with zeros.
    if len(n_tensor.shape) == 4:
        zero_tensor = torch.zeros((Bs, 1, size, size)).to(device)
    elif len(n_tensor.shape) == 5:
        zero_tensor = torch.zeros((Bs, 1, Te, size, size)).to(
            device
        )

    source_band_indexes = [source_bands.index(t) if t in source_bands else None for t in target_bands]    
    out_tensors = [n_tensor[:, [i], ...] if i is not None else zero_tensor for i in source_band_indexes]

    return torch.concat(out_tensors, dim=1).to(device)

def adapt_target(tensor, size):
    return T.resize(
        img=tensor, size=(size, size), interpolation=T.InterpolationMode.NEAREST
    )


def main(args):
    # Reproducibility
    seed_all(0)
    g = torch.Generator()
    g.manual_seed(0)


    timestamp = time.strftime("%Y%m%d_%H%M%S", time.localtime())
    # Load Config file
    train_cfg, encoder_cfg, dataset_cfg, task_cfg = load_config(args)
    
    encoder_name = encoder_cfg["encoder_name"]
    dataset_name = dataset_cfg["dataset_name"]
    task_name = task_cfg["task_model_name"]

    exp_name = f"{encoder_name}-{dataset_name}-{task_name}-{timestamp}"
    exp_dir = osp.join(args["workdir"], exp_name)
    os.makedirs(exp_dir, exist_ok=True)
    log_file = osp.join(exp_dir, f"{exp_name}.log")
    # Checkpoints save path
    os.makedirs(os.path.join(exp_dir, "checkpoints"), exist_ok=True)
    # Tensorboard
    writer = SummaryWriter(os.path.join(exp_dir, "tensorboard", timestamp))
    
    # Logging
    logging.basicConfig(
        filename=log_file,
        format="%(asctime)s - %(levelname)s - %(name)s - %(message)s",
        datefmt="%m/%d/%Y %H:%M:%S",
        level=logging.INFO,
    )
    logging.info("Parsed running parameters:")
    logging.info(json.dumps(args, indent=2))
    for name, config in {
        "training": train_cfg,
        "encoder": encoder_cfg,
        "dataset": dataset_cfg,
        "task": task_cfg,
    }.items():
        logging.info(f"Loaded {name} configuration:")
        logging.info(json.dumps(config, indent=2))   

    # Construct Data loader
    dataset_train, dataset_val, dataset_test = make_dataset(
                                            dataset_cfg["dataset_name"], 
                                            dataset_cfg["data_path"])
    dl_cfg = dataset_cfg["data_loader"]
    train_loader = DataLoader(
        dataset_train,
        batch_size=dl_cfg["batch"],
        shuffle=True,
        num_workers=dl_cfg["num_workers"],
        pin_memory=dl_cfg["pin_memory"],
        prefetch_factor=dl_cfg["prefetch_factor"],
        persistent_workers=dl_cfg["persistent_workers"],
        worker_init_fn=seed_worker,
        generator=g,
        drop_last=True,
    )

    val_loader = DataLoader(
        dataset_val,
        batch_size=dl_cfg["batch"],
        shuffle=False,
        num_workers=dl_cfg["num_workers"],
        pin_memory=dl_cfg["pin_memory"],
        prefetch_factor=dl_cfg["prefetch_factor"],
        persistent_workers=dl_cfg["persistent_workers"],
        worker_init_fn=seed_worker,
        generator=g,
    )

    # Use gpu or cpu
    if torch.cuda.is_available():
        device = torch.device("cuda")
    else:
        device = torch.device("cpu")
    logging.info(f"Device used: {device}")

    # Get the encoder
    encoder = get_encoder_model(encoder_cfg, load_pretrained=True)
    encoder.to(device)

    model = create_task_model(task_cfg, encoder_cfg, encoder)
    model.to(device)

    # input1 = torch.randn((2, 12, 128, 128)).to(device)
    # # input2 = torch.randn((2, 3, 128, 128)).to(device)
    # output = model(input1) #, input2)
    # print(output.shape)
    # sys.exit("FINE TEST")

    # Load model from specific epoch to continue the training or start the evaluation
    if args["resume_from"]:
        resume_file = args["resume_from"]
    elif train_cfg["resume_from"]:
        resume_file = train_cfg["resume_from"]
    else:
        resume_file = None

    if resume_file:
        checkpoint = torch.load(resume_file, map_location="cpu")
        model.load_state_dict(checkpoint)
        logging.info("Load model files from: %s" % resume_file)

        del checkpoint  # dereference
        if torch.cuda.is_available():
            torch.cuda.empty_cache()

    # Weighted Cross Entropy Loss & adam optimizer
    weight = gen_weights(class_distr, c=train_cfg["weight_param"])

    criterion = torch.nn.CrossEntropyLoss(
        ignore_index=-1,
        reduction="mean",
        # weight=weight.to(device),
        # label_smoothing=task_args["label_smoothing"],
    )

    optimizer = torch.optim.Adam(
        model.parameters(), lr=train_cfg["lr"], weight_decay=train_cfg["decay"]
    )

    # Learning Rate scheduler
    if train_cfg["reduce_lr_on_plateau"] == 1:
        scheduler = torch.optim.lr_scheduler.ReduceLROnPlateau(
            optimizer, mode="min", factor=0.1, patience=10, verbose=True
        )
    else:
        scheduler = torch.optim.lr_scheduler.MultiStepLR(
            optimizer, train_cfg["lr_steps"], gamma=0.1, verbose=True
        )

    # Start training
    start_epoch = 1
    if args["resume_from"] is not None:       
        start_epoch = int(osp.splitext(osp.basename(args["resume_from"]))[0]) + 1
    epochs = train_cfg["epochs"]
    eval_every = train_cfg["eval_every"]

    img_size = encoder_cfg["encoder_model_args"]["img_size"] if encoder_cfg["encoder_model_args"].get("img_size") else None

    # Write model-graph to Tensorboard
    if train_cfg["mode"] == "train":
        # Start Training!
        model.train()

        for epoch in range(start_epoch, epochs + 1):
            print(f"Epoch {epoch}/{epochs}")
            training_loss = []
            training_batches = 0

            i_board = 0
            for it, (image, target) in enumerate(tqdm(train_loader, desc="training")):
                it = len(train_loader) * (epoch - 1) + it  # global training iteration
                image = image.to(device)
                target = target.to(device)

                if img_size is None:
                    img_size = image.shape[-1]

                image = adapt_input(
                    tensor=image,
                    size=img_size,
                    source_bands=dataset_cfg["bands"],
                    target_bands=encoder_cfg["input_bands"],
                    encoder_type=encoder_name,
                )

<<<<<<< HEAD
                # print(image.shape)

                target = adapt_input(
                    tensor=target,
                    size=img_size,
                    type="target",
                    encoder_type=encoder_name,
                ).squeeze(dim=1).long()
                
=======
                target = adapt_target(
                    tensor=target,
                    size=img_size,
                )
                '''
>>>>>>> 2b2ac2a2
                if epoch == start_epoch and it == 0:
                    flops, macs, params = calculate_flops(
                        model=model,
                        input_shape=tuple(image.size()),
                        output_as_string=True,
                        output_precision=4,
                    )
                    logging.info(
                        f"Model FLOPs:{flops}   MACs:{macs}    Params:{params}"
                    )
                '''
                optimizer.zero_grad()

                logits = model(image)#.squeeze(dim=1)
                # print(logits.shape, target.shape)
                # print(logits.dtype, target.dtype)
                loss = criterion(logits, target)
                loss.backward()

                training_batches += target.shape[0]

                training_loss.append((loss.data * target.shape[0]).tolist())

                if train_cfg["clip_grad"] is not None:
                    torch.nn.utils.clip_grad_norm_(
                        model.parameters(), train_cfg["clip_grad"]
                    )

                optimizer.step()

                # Write running loss
                writer.add_scalar(
                    "training loss", loss, (epoch - 1) * len(train_loader) + i_board
                )
                i_board += 1

            logging.info(
                "Training loss was: " + str(sum(training_loss) / training_batches)
            )

            ckpt_path = os.path.join(exp_dir, "checkpoints", f"{epoch}.pth")

            torch.save(model.state_dict(), ckpt_path)
            logging.info(f"Save models to {ckpt_path}")

            # Start Evaluation
            if epoch % eval_every == 0 or epoch == 1:
                model.eval()

                val_loss = []
                val_batches = 0
                y_true_val = []
                y_predicted_val = []

                seed_all(0)

                with torch.no_grad():
                    for image, target in tqdm(val_loader, desc="validating"):
                        image = image.to(device)
                        target = target.to(device)

                        if img_size is None:
                            img_size = image.shape[-1]

                        image = adapt_input(
                            tensor=image,
                            size=img_size,
                            source_bands=dataset_cfg["bands"],
                            target_bands=encoder_cfg["input_bands"],
                            encoder_type=encoder_name,
                        )
                        target = adapt_target(
                            tensor=target,
<<<<<<< HEAD
                            size=img_size,
                            type="target",
                            encoder_type=encoder_name,
                        ).squeeze(dim=1).long()
=======
                            size=img_size
                        )
>>>>>>> 2b2ac2a2

                        logits = model(image)
                        loss = criterion(logits, target)

                        # Accuracy metrics only on annotated pixels
                        logits = torch.movedim(logits, (0, 1, 2, 3), (0, 3, 1, 2))
                        logits = logits.reshape((-1, dataset_cfg["num_classes"]))
                        target = target.reshape(-1)
                        mask = target != -1
                        logits = logits[mask]
                        target = target[mask]

                        probs = torch.nn.functional.softmax(logits, dim=1).cpu().numpy()
                        target = target.cpu().numpy()

                        val_batches += target.shape[0]
                        val_loss.append((loss.data * target.shape[0]).tolist())
                        y_predicted_val += probs.argmax(1).tolist()
                        y_true_val += target.tolist()

                    y_predicted_val = np.asarray(y_predicted_val)
                    y_true_val = np.asarray(y_true_val)

                    # Save Scores to the .log file and visualize also with tensorboard

                    acc_val = Evaluation(y_predicted_val, y_true_val)

                logging.info("\n")
                logging.info("Evaluating model..")
                logging.info("Val loss was: " + str(sum(val_loss) / val_batches))
                logging.info("RESULTS AFTER EPOCH " + str(epoch) + ": \n")
                logging.info("Evaluation: " + str(acc_val))

                writer.add_scalars(
                    "Loss per epoch",
                    {
                        "Val loss": sum(val_loss) / val_batches,
                        "Train loss": sum(training_loss) / training_batches,
                    },
                    epoch,
                )

                writer.add_scalar(
                    "Precision/val macroPrec", acc_val["macroPrec"], epoch
                )
                writer.add_scalar(
                    "Precision/val microPrec", acc_val["microPrec"], epoch
                )
                writer.add_scalar(
                    "Precision/val weightPrec", acc_val["weightPrec"], epoch
                )
                writer.add_scalar("Recall/val macroRec", acc_val["macroRec"], epoch)
                writer.add_scalar("Recall/val microRec", acc_val["microRec"], epoch)
                writer.add_scalar("Recall/val weightRec", acc_val["weightRec"], epoch)
                writer.add_scalar("F1/val macroF1", acc_val["macroF1"], epoch)
                writer.add_scalar("F1/val microF1", acc_val["microF1"], epoch)
                writer.add_scalar("F1/val weightF1", acc_val["weightF1"], epoch)
                writer.add_scalar("IoU/val MacroIoU", acc_val["IoU"], epoch)

                if train_cfg["reduce_lr_on_plateau"] == 1:
                    scheduler.step(sum(val_loss) / val_batches)
                else:
                    scheduler.step()

                model.train()


if __name__ == "__main__":
    args = parse_args()
    main(args)
<|MERGE_RESOLUTION|>--- conflicted
+++ resolved
@@ -1,654 +1,637 @@
-# -*- coding: utf-8 -*-
-''' 
-Adapted from: https://github.com/gkakogeorgiou/mados
-Modifications: support different datasets, models, and tasks
-Authors: Yuru Jia, Valerio Marsocci
-'''
-
-import sys
-import os
-import os.path as osp
-
-
-# os.environ['CUDA_VISIBLE_DEVICES'] ="3"
-sys.path.insert(0, os.path.abspath(os.path.join(os.path.dirname(__file__), 'datasets')))
-from datasets.mados import MADOS, gen_weights, class_distr
-
-import json
-import random
-import logging
-import argparse
-import numpy as np
-import time 
-from tqdm import tqdm
-from os.path import dirname as up
-
-import yaml
-
-import torch
-from torch.utils.tensorboard import SummaryWriter
-from torch.utils.data import DataLoader
-from torch.nn import functional as F
-from torchvision.transforms import functional as T
-
-# from calflops import calculate_flops # NOTE: it seems like this is not available on conda, maybe swith to https://github.com/sovrasov/flops-counter.pytorch/
-
-sys.path.append(up(os.path.abspath(__file__)))
-sys.path.append(os.path.join(up(up(os.path.abspath(__file__))), 'tasks'))
-sys.path.append(os.path.join(up(up(os.path.abspath(__file__))), 'models'))
-
-from tasks import upernet_vit_base, cd_vit
-import models
-from models import prithvi_vit_base, spectral_gpt_vit_base, scale_mae_large, croma, remote_clip, ssl4eo_mae, ssl4eo_dino_small, ssl4eo_moco, ssl4eo_data2vec_small, gfm_swin_base, dofa_vit, satlasnet
-from models import SATLASNetWeights
-
-from models import adapt_gfm_pretrained
-from utils.metrics import Evaluation
-from models.pos_embed import interpolate_pos_embed
-from utils.make_datasets import make_dataset
-
-
-def load_config(args):
-    cfg_path = args["run_config"]
-    with open(cfg_path, "r") as file:
-        train_config = yaml.safe_load(file)
-    
-    def load_specific_config(key):
-        if args.get(key):
-            with open(args[key], "r") as file:
-                return yaml.safe_load(file)
-        elif train_config.get(key):
-            with open(train_config[key], "r") as file:
-                return yaml.safe_load(file)
-        else:
-            raise ValueError(f"No configuration found for {key}")
-
-    encoder_config = load_specific_config("encoder_config")
-    dataset_config = load_specific_config("dataset_config") 
-    task_config = load_specific_config("task_config")
-
-    return train_config, encoder_config, dataset_config, task_config
-
-
-def load_checkpoint(encoder, ckpt_path, model="prithvi"):
-    checkpoint = torch.load(ckpt_path, map_location="cpu")
-    logging.info("Load pre-trained checkpoint from: %s" % ckpt_path)
-
-    # print(checkpoint.keys())
-
-    if model in ["prithvi", "remote_clip", "dofa"]:
-        checkpoint_model = checkpoint
-        if model == "prithvi":
-            del checkpoint_model["pos_embed"]
-            del checkpoint_model["decoder_pos_embed"]
-        elif model in ["remote_clip"]:
-            checkpoint_model = {"model."+k: v for k, v in checkpoint_model.items()}
-    elif model in ["croma"]:
-        if encoder.modality in ("optical"):
-            checkpoint_model = checkpoint["s2_encoder"]
-            checkpoint_model = {"s2_encoder."+k: v for k, v in checkpoint_model.items()}
-        elif encoder.modality in ("SAR"):
-            checkpoint_model = checkpoint["s1_encoder"]
-            checkpoint_model = {"s1_encoder."+k: v for k, v in checkpoint_model.items()}
-        elif encoder.modality == "joint":
-            checkpoint_model = checkpoint
-            checkpoint_model_joint = {"cross_encoder."+k: v for k, v in checkpoint_model["joint_encoder"].items()}
-            checkpoint_model_s1 = {"s1_encoder."+k: v for k, v in checkpoint_model["s1_encoder"].items()}
-            checkpoint_model_s2 = {"s2_encoder."+k: v for k, v in checkpoint_model["s2_encoder"].items()}
-            checkpoint_model = {**checkpoint_model_s2, **checkpoint_model_s1, **checkpoint_model_joint}
-    elif model in ["spectral_gpt", "ssl4eo_data2vec", "ssl4eo_mae"]:
-        checkpoint_model = checkpoint["model"]
-    elif model in ["scale_mae"]:
-        checkpoint_model = checkpoint["model"]
-        checkpoint_model = {"model."+k: v for k, v in checkpoint_model.items()}
-    elif model in ["ssl4eo_moco"]:
-        checkpoint_model = checkpoint["state_dict"]
-        checkpoint_model = {k.replace("module.base_encoder.",""): v for k, v in checkpoint_model.items()}
-    elif model in ["ssl4eo_dino"]:
-        checkpoint_model = checkpoint["teacher"]
-        checkpoint_model = {k.replace("backbone.",""): v for k, v in checkpoint_model.items()}
-    elif model in ["gfm_swin"]:
-        checkpoint_model = adapt_gfm_pretrained(encoder, checkpoint)
-    elif model in ["satlas_pretrain"]:
-        logging.info("Loading pretrained model is already done when initializing the model.")
-
-    # print(checkpoint_model.keys())
-
-    state_dict = encoder.state_dict()
-
-    if model == "spectral_gpt":
-        interpolate_pos_embed(encoder, checkpoint_model)
-        for k in [
-            "patch_embed.0.proj.weight",
-            "patch_embed.1.proj.weight",
-            "patch_embed.2.proj.weight",
-            "patch_embed.2.proj.bias",
-            "head.weight",
-            "head.bias",
-            "pos_embed_spatial",
-            "pos_embed_temporal",
-        ]:
-            if (
-                k in checkpoint_model
-                and checkpoint_model[k].shape != state_dict[k].shape
-            ):
-                print(f"Removing key {k} from pretrained checkpoint")
-                del checkpoint_model[k]
-    msg = encoder.load_state_dict(checkpoint_model, strict=False)
-    return msg
-
-
-def get_encoder_model(cfg, load_pretrained=True, frozen_backbone=True):
-    # create model
-    encoders = {
-        "prithvi": prithvi_vit_base,
-        "spectral_gpt": spectral_gpt_vit_base,
-        "scale_mae": scale_mae_large,
-        "croma": croma,
-        "remote_clip": remote_clip,
-        "ssl4eo_mae": ssl4eo_mae,
-        "ssl4eo_dino" : ssl4eo_dino_small,
-        "ssl4eo_moco" : ssl4eo_moco,
-        "ssl4eo_data2vec": ssl4eo_data2vec_small,
-        "dofa": dofa_vit,
-        "gfm_swin": gfm_swin_base,
-        "satlas_pretrain": satlasnet,
-    }
-
-    models.utils.download_model(cfg)
-
-    encoder_name = cfg["encoder_name"]
-    if encoder_name not in encoders:
-        raise ValueError(f"{encoder_name} is not yet supported.")
-    encoder_weights = cfg["encoder_weights"]
-    encoder_model_args = cfg["encoder_model_args"]
-    
-    if encoder_name in ["satlas_pretrain"]:
-        satlas_weights_manager = SATLASNetWeights()
-        encoder_model = satlas_weights_manager.get_pretrained_model(**encoder_model_args)
-        # encoder_model_args["weights"] = torch.load(encoder_weights, map_location="cpu") if encoder_weights is not None else None
-        # encoder_model = encoders[encoder_name](**encoder_model_args)
-    else:
-        encoder_model = encoders[encoder_name](**encoder_model_args)
-    
-    if encoder_weights is not None and load_pretrained:
-        if encoder_name in ["satlas_pretrain"]:
-            pass
-        else:
-            msg = load_checkpoint(encoder_model, encoder_weights, encoder_name)
-            print(msg)
-
-    if frozen_backbone:
-        for param in encoder_model.parameters():
-            param.requires_grad = False
-
-    return encoder_model
-
-
-def create_task_model(task_cfg, encoder_cfg, encoder):
-    models = {
-        "upernet": upernet_vit_base,
-        "cd_vit": cd_vit, 
-    }
-    model_name = task_cfg["task_model_name"]
-    model_args = task_cfg["task_model_args"]
-    if model_name not in models:
-        raise ValueError(f"{model_name} is not yet supported.")
-
-    if encoder_cfg["encoder_name"] in ['satlas_pretrain']:
-        encoder_cfg["embed_dim"] = encoder.backbone.out_channels[0][1]
-
-    model = models[model_name](encoder=encoder, **model_args)
-
-    return model
-
-
-def seed_all(seed):
-    # Pytorch Reproducibility
-    torch.manual_seed(seed)
-    torch.cuda.manual_seed_all(seed)
-    torch.cuda.manual_seed(seed)
-    np.random.seed(seed)
-    random.seed(seed)
-    torch.backends.cudnn.deterministic = True
-    torch.backends.cudnn.benchmark = False
-
-
-def seed_worker(worker_id):
-    # DataLoader Workers Reproducibility
-    worker_seed = torch.initial_seed() % 2**32
-    np.random.seed(worker_seed)
-    random.seed(worker_seed)
-
-
-def parse_args(input_args=None):
-    parser = argparse.ArgumentParser(
-        description="Train a downstreamtask with geospatial foundation models."
-    )
-    parser.add_argument("run_config", help="train config file path")
-    parser.add_argument("--dataset_config", help="train config file path")
-    parser.add_argument("--encoder_config", help="train config file path")
-    parser.add_argument("--task_config", help="train config file path")
-    parser.add_argument(
-        "--workdir", default="./work-dir", help="the dir to save logs and models"
-    )
-    parser.add_argument(
-        "--resume_from", type=str, help="load model from previous epoch"
-    )
-
-
-    if input_args is not None:
-        args = parser.parse_args(input_args)
-    else:
-        args = parser.parse_args()
-
-    args = vars(args)  # convert to ordinary dict
-
-    # lr_steps list or single float
-    """
-    lr_steps = ast.literal_eval(args['lr_steps'])
-    if type(lr_steps) is list:
-        pass
-    elif type(lr_steps) is int:
-        lr_steps = [lr_steps]
-    else:
-        raise
-        
-    args['lr_steps'] = lr_steps
-    """
-
-    if not os.path.exists(args["workdir"]):
-        os.makedirs(args["workdir"], exist_ok=True)
-
-    return args
-
-
-def adapt_input(
-    tensor,
-    size,
-    source_bands,
-    target_bands,
-    encoder_type="spectral_gpt",
-    device=torch.device("cuda"),
-):
-    if len(tensor.shape) == 4:
-        Bs, C, H, W = tensor.shape
-        n_tensor = T.resize(
-            img=tensor,
-            size=(size, size),
-            interpolation=T.InterpolationMode.BILINEAR,
-        ).float()
-        if encoder_type in ("prithvi"):
-            n_tensor = n_tensor.unsqueeze(dim=2)
-            Te = 1
-    elif len(tensor.shape) == 5:
-        Bs, C, Te, H, W = tensor.shape
-        n_tensor = torch.empty((Bs, C, Te, size, size)).to(device).float()
-
-        for i in range(Te):
-            n_tensor[:, :, i, :, :] = T.resize(
-                img=tensor[:, :, i, :, :],
-                size=(size, size),
-                interpolation=T.InterpolationMode.BILINEAR,
-            )
-        if encoder_type in ("spectral_gpt"):
-            n_tensor = n_tensor.squeeze()
-
-    # Adapt from an arbitrary list of source bands to an arbitrary list of target bands
-    # by moving the matching parts to the right place, and filling out the rest with zeros.
-    if len(n_tensor.shape) == 4:
-        zero_tensor = torch.zeros((Bs, 1, size, size)).to(device)
-    elif len(n_tensor.shape) == 5:
-        zero_tensor = torch.zeros((Bs, 1, Te, size, size)).to(
-            device
-        )
-
-    source_band_indexes = [source_bands.index(t) if t in source_bands else None for t in target_bands]    
-    out_tensors = [n_tensor[:, [i], ...] if i is not None else zero_tensor for i in source_band_indexes]
-
-    return torch.concat(out_tensors, dim=1).to(device)
-
-def adapt_target(tensor, size):
-    return T.resize(
-        img=tensor, size=(size, size), interpolation=T.InterpolationMode.NEAREST
-    )
-
-
-def main(args):
-    # Reproducibility
-    seed_all(0)
-    g = torch.Generator()
-    g.manual_seed(0)
-
-
-    timestamp = time.strftime("%Y%m%d_%H%M%S", time.localtime())
-    # Load Config file
-    train_cfg, encoder_cfg, dataset_cfg, task_cfg = load_config(args)
-    
-    encoder_name = encoder_cfg["encoder_name"]
-    dataset_name = dataset_cfg["dataset_name"]
-    task_name = task_cfg["task_model_name"]
-
-    exp_name = f"{encoder_name}-{dataset_name}-{task_name}-{timestamp}"
-    exp_dir = osp.join(args["workdir"], exp_name)
-    os.makedirs(exp_dir, exist_ok=True)
-    log_file = osp.join(exp_dir, f"{exp_name}.log")
-    # Checkpoints save path
-    os.makedirs(os.path.join(exp_dir, "checkpoints"), exist_ok=True)
-    # Tensorboard
-    writer = SummaryWriter(os.path.join(exp_dir, "tensorboard", timestamp))
-    
-    # Logging
-    logging.basicConfig(
-        filename=log_file,
-        format="%(asctime)s - %(levelname)s - %(name)s - %(message)s",
-        datefmt="%m/%d/%Y %H:%M:%S",
-        level=logging.INFO,
-    )
-    logging.info("Parsed running parameters:")
-    logging.info(json.dumps(args, indent=2))
-    for name, config in {
-        "training": train_cfg,
-        "encoder": encoder_cfg,
-        "dataset": dataset_cfg,
-        "task": task_cfg,
-    }.items():
-        logging.info(f"Loaded {name} configuration:")
-        logging.info(json.dumps(config, indent=2))   
-
-    # Construct Data loader
-    dataset_train, dataset_val, dataset_test = make_dataset(
-                                            dataset_cfg["dataset_name"], 
-                                            dataset_cfg["data_path"])
-    dl_cfg = dataset_cfg["data_loader"]
-    train_loader = DataLoader(
-        dataset_train,
-        batch_size=dl_cfg["batch"],
-        shuffle=True,
-        num_workers=dl_cfg["num_workers"],
-        pin_memory=dl_cfg["pin_memory"],
-        prefetch_factor=dl_cfg["prefetch_factor"],
-        persistent_workers=dl_cfg["persistent_workers"],
-        worker_init_fn=seed_worker,
-        generator=g,
-        drop_last=True,
-    )
-
-    val_loader = DataLoader(
-        dataset_val,
-        batch_size=dl_cfg["batch"],
-        shuffle=False,
-        num_workers=dl_cfg["num_workers"],
-        pin_memory=dl_cfg["pin_memory"],
-        prefetch_factor=dl_cfg["prefetch_factor"],
-        persistent_workers=dl_cfg["persistent_workers"],
-        worker_init_fn=seed_worker,
-        generator=g,
-    )
-
-    # Use gpu or cpu
-    if torch.cuda.is_available():
-        device = torch.device("cuda")
-    else:
-        device = torch.device("cpu")
-    logging.info(f"Device used: {device}")
-
-    # Get the encoder
-    encoder = get_encoder_model(encoder_cfg, load_pretrained=True)
-    encoder.to(device)
-
-    model = create_task_model(task_cfg, encoder_cfg, encoder)
-    model.to(device)
-
-    # input1 = torch.randn((2, 12, 128, 128)).to(device)
-    # # input2 = torch.randn((2, 3, 128, 128)).to(device)
-    # output = model(input1) #, input2)
-    # print(output.shape)
-    # sys.exit("FINE TEST")
-
-    # Load model from specific epoch to continue the training or start the evaluation
-    if args["resume_from"]:
-        resume_file = args["resume_from"]
-    elif train_cfg["resume_from"]:
-        resume_file = train_cfg["resume_from"]
-    else:
-        resume_file = None
-
-    if resume_file:
-        checkpoint = torch.load(resume_file, map_location="cpu")
-        model.load_state_dict(checkpoint)
-        logging.info("Load model files from: %s" % resume_file)
-
-        del checkpoint  # dereference
-        if torch.cuda.is_available():
-            torch.cuda.empty_cache()
-
-    # Weighted Cross Entropy Loss & adam optimizer
-    weight = gen_weights(class_distr, c=train_cfg["weight_param"])
-
-    criterion = torch.nn.CrossEntropyLoss(
-        ignore_index=-1,
-        reduction="mean",
-        # weight=weight.to(device),
-        # label_smoothing=task_args["label_smoothing"],
-    )
-
-    optimizer = torch.optim.Adam(
-        model.parameters(), lr=train_cfg["lr"], weight_decay=train_cfg["decay"]
-    )
-
-    # Learning Rate scheduler
-    if train_cfg["reduce_lr_on_plateau"] == 1:
-        scheduler = torch.optim.lr_scheduler.ReduceLROnPlateau(
-            optimizer, mode="min", factor=0.1, patience=10, verbose=True
-        )
-    else:
-        scheduler = torch.optim.lr_scheduler.MultiStepLR(
-            optimizer, train_cfg["lr_steps"], gamma=0.1, verbose=True
-        )
-
-    # Start training
-    start_epoch = 1
-    if args["resume_from"] is not None:       
-        start_epoch = int(osp.splitext(osp.basename(args["resume_from"]))[0]) + 1
-    epochs = train_cfg["epochs"]
-    eval_every = train_cfg["eval_every"]
-
-    img_size = encoder_cfg["encoder_model_args"]["img_size"] if encoder_cfg["encoder_model_args"].get("img_size") else None
-
-    # Write model-graph to Tensorboard
-    if train_cfg["mode"] == "train":
-        # Start Training!
-        model.train()
-
-        for epoch in range(start_epoch, epochs + 1):
-            print(f"Epoch {epoch}/{epochs}")
-            training_loss = []
-            training_batches = 0
-
-            i_board = 0
-            for it, (image, target) in enumerate(tqdm(train_loader, desc="training")):
-                it = len(train_loader) * (epoch - 1) + it  # global training iteration
-                image = image.to(device)
-                target = target.to(device)
-
-                if img_size is None:
-                    img_size = image.shape[-1]
-
-                image = adapt_input(
-                    tensor=image,
-                    size=img_size,
-                    source_bands=dataset_cfg["bands"],
-                    target_bands=encoder_cfg["input_bands"],
-                    encoder_type=encoder_name,
-                )
-
-<<<<<<< HEAD
-                # print(image.shape)
-
-                target = adapt_input(
-                    tensor=target,
-                    size=img_size,
-                    type="target",
-                    encoder_type=encoder_name,
-                ).squeeze(dim=1).long()
-                
-=======
-                target = adapt_target(
-                    tensor=target,
-                    size=img_size,
-                )
-                '''
->>>>>>> 2b2ac2a2
-                if epoch == start_epoch and it == 0:
-                    flops, macs, params = calculate_flops(
-                        model=model,
-                        input_shape=tuple(image.size()),
-                        output_as_string=True,
-                        output_precision=4,
-                    )
-                    logging.info(
-                        f"Model FLOPs:{flops}   MACs:{macs}    Params:{params}"
-                    )
-                '''
-                optimizer.zero_grad()
-
-                logits = model(image)#.squeeze(dim=1)
-                # print(logits.shape, target.shape)
-                # print(logits.dtype, target.dtype)
-                loss = criterion(logits, target)
-                loss.backward()
-
-                training_batches += target.shape[0]
-
-                training_loss.append((loss.data * target.shape[0]).tolist())
-
-                if train_cfg["clip_grad"] is not None:
-                    torch.nn.utils.clip_grad_norm_(
-                        model.parameters(), train_cfg["clip_grad"]
-                    )
-
-                optimizer.step()
-
-                # Write running loss
-                writer.add_scalar(
-                    "training loss", loss, (epoch - 1) * len(train_loader) + i_board
-                )
-                i_board += 1
-
-            logging.info(
-                "Training loss was: " + str(sum(training_loss) / training_batches)
-            )
-
-            ckpt_path = os.path.join(exp_dir, "checkpoints", f"{epoch}.pth")
-
-            torch.save(model.state_dict(), ckpt_path)
-            logging.info(f"Save models to {ckpt_path}")
-
-            # Start Evaluation
-            if epoch % eval_every == 0 or epoch == 1:
-                model.eval()
-
-                val_loss = []
-                val_batches = 0
-                y_true_val = []
-                y_predicted_val = []
-
-                seed_all(0)
-
-                with torch.no_grad():
-                    for image, target in tqdm(val_loader, desc="validating"):
-                        image = image.to(device)
-                        target = target.to(device)
-
-                        if img_size is None:
-                            img_size = image.shape[-1]
-
-                        image = adapt_input(
-                            tensor=image,
-                            size=img_size,
-                            source_bands=dataset_cfg["bands"],
-                            target_bands=encoder_cfg["input_bands"],
-                            encoder_type=encoder_name,
-                        )
-                        target = adapt_target(
-                            tensor=target,
-<<<<<<< HEAD
-                            size=img_size,
-                            type="target",
-                            encoder_type=encoder_name,
-                        ).squeeze(dim=1).long()
-=======
-                            size=img_size
-                        )
->>>>>>> 2b2ac2a2
-
-                        logits = model(image)
-                        loss = criterion(logits, target)
-
-                        # Accuracy metrics only on annotated pixels
-                        logits = torch.movedim(logits, (0, 1, 2, 3), (0, 3, 1, 2))
-                        logits = logits.reshape((-1, dataset_cfg["num_classes"]))
-                        target = target.reshape(-1)
-                        mask = target != -1
-                        logits = logits[mask]
-                        target = target[mask]
-
-                        probs = torch.nn.functional.softmax(logits, dim=1).cpu().numpy()
-                        target = target.cpu().numpy()
-
-                        val_batches += target.shape[0]
-                        val_loss.append((loss.data * target.shape[0]).tolist())
-                        y_predicted_val += probs.argmax(1).tolist()
-                        y_true_val += target.tolist()
-
-                    y_predicted_val = np.asarray(y_predicted_val)
-                    y_true_val = np.asarray(y_true_val)
-
-                    # Save Scores to the .log file and visualize also with tensorboard
-
-                    acc_val = Evaluation(y_predicted_val, y_true_val)
-
-                logging.info("\n")
-                logging.info("Evaluating model..")
-                logging.info("Val loss was: " + str(sum(val_loss) / val_batches))
-                logging.info("RESULTS AFTER EPOCH " + str(epoch) + ": \n")
-                logging.info("Evaluation: " + str(acc_val))
-
-                writer.add_scalars(
-                    "Loss per epoch",
-                    {
-                        "Val loss": sum(val_loss) / val_batches,
-                        "Train loss": sum(training_loss) / training_batches,
-                    },
-                    epoch,
-                )
-
-                writer.add_scalar(
-                    "Precision/val macroPrec", acc_val["macroPrec"], epoch
-                )
-                writer.add_scalar(
-                    "Precision/val microPrec", acc_val["microPrec"], epoch
-                )
-                writer.add_scalar(
-                    "Precision/val weightPrec", acc_val["weightPrec"], epoch
-                )
-                writer.add_scalar("Recall/val macroRec", acc_val["macroRec"], epoch)
-                writer.add_scalar("Recall/val microRec", acc_val["microRec"], epoch)
-                writer.add_scalar("Recall/val weightRec", acc_val["weightRec"], epoch)
-                writer.add_scalar("F1/val macroF1", acc_val["macroF1"], epoch)
-                writer.add_scalar("F1/val microF1", acc_val["microF1"], epoch)
-                writer.add_scalar("F1/val weightF1", acc_val["weightF1"], epoch)
-                writer.add_scalar("IoU/val MacroIoU", acc_val["IoU"], epoch)
-
-                if train_cfg["reduce_lr_on_plateau"] == 1:
-                    scheduler.step(sum(val_loss) / val_batches)
-                else:
-                    scheduler.step()
-
-                model.train()
-
-
-if __name__ == "__main__":
-    args = parse_args()
-    main(args)
+# -*- coding: utf-8 -*-
+''' 
+Adapted from: https://github.com/gkakogeorgiou/mados
+Modifications: support different datasets, models, and tasks
+Authors: Yuru Jia, Valerio Marsocci
+'''
+
+import sys
+import os
+import os.path as osp
+
+
+# os.environ['CUDA_VISIBLE_DEVICES'] ="3"
+sys.path.insert(0, os.path.abspath(os.path.join(os.path.dirname(__file__), 'datasets')))
+from datasets.mados import MADOS, gen_weights, class_distr
+
+import json
+import random
+import logging
+import argparse
+import numpy as np
+import time 
+from tqdm import tqdm
+from os.path import dirname as up
+
+import yaml
+
+import torch
+from torch.utils.tensorboard import SummaryWriter
+from torch.utils.data import DataLoader
+from torch.nn import functional as F
+from torchvision.transforms import functional as T
+
+from calflops import calculate_flops # NOTE: it seems like this is not available on conda, maybe swith to https://github.com/sovrasov/flops-counter.pytorch/
+
+sys.path.append(up(os.path.abspath(__file__)))
+sys.path.append(os.path.join(up(up(os.path.abspath(__file__))), 'tasks'))
+sys.path.append(os.path.join(up(up(os.path.abspath(__file__))), 'models'))
+
+from tasks import upernet_vit_base, cd_vit
+import models
+from models import prithvi_vit_base, spectral_gpt_vit_base, scale_mae_large, croma, remote_clip, ssl4eo_mae, ssl4eo_dino_small, ssl4eo_moco, ssl4eo_data2vec_small, gfm_swin_base, dofa_vit, satlasnet
+from models import SATLASNetWeights
+
+from models import adapt_gfm_pretrained
+from utils.metrics import Evaluation
+from models.pos_embed import interpolate_pos_embed
+from utils.make_datasets import make_dataset
+
+
+def load_config(args):
+    cfg_path = args["run_config"]
+    with open(cfg_path, "r") as file:
+        train_config = yaml.safe_load(file)
+    
+    def load_specific_config(key):
+        if args.get(key):
+            with open(args[key], "r") as file:
+                return yaml.safe_load(file)
+        elif train_config.get(key):
+            with open(train_config[key], "r") as file:
+                return yaml.safe_load(file)
+        else:
+            raise ValueError(f"No configuration found for {key}")
+
+    encoder_config = load_specific_config("encoder_config")
+    dataset_config = load_specific_config("dataset_config") 
+    task_config = load_specific_config("task_config")
+
+
+    return train_config, encoder_config, dataset_config, task_config
+
+
+def load_checkpoint(encoder, ckpt_path, model="prithvi"):
+    checkpoint = torch.load(ckpt_path, map_location="cpu")
+    logging.info("Load pre-trained checkpoint from: %s" % ckpt_path)
+
+    # print(checkpoint.keys())
+
+    if model in ["prithvi", "remote_clip", "dofa"]:
+        checkpoint_model = checkpoint
+        if model == "prithvi":
+            del checkpoint_model["pos_embed"]
+            del checkpoint_model["decoder_pos_embed"]
+        elif model in ["remote_clip"]:
+            checkpoint_model = {"model."+k: v for k, v in checkpoint_model.items()}
+    elif model in ["croma"]:
+        if encoder.modality in ("optical"):
+            checkpoint_model = checkpoint["s2_encoder"]
+            checkpoint_model = {"s2_encoder."+k: v for k, v in checkpoint_model.items()}
+        elif encoder.modality in ("SAR"):
+            checkpoint_model = checkpoint["s1_encoder"]
+            checkpoint_model = {"s1_encoder."+k: v for k, v in checkpoint_model.items()}
+        elif encoder.modality == "joint":
+            checkpoint_model = checkpoint
+            checkpoint_model_joint = {"cross_encoder."+k: v for k, v in checkpoint_model["joint_encoder"].items()}
+            checkpoint_model_s1 = {"s1_encoder."+k: v for k, v in checkpoint_model["s1_encoder"].items()}
+            checkpoint_model_s2 = {"s2_encoder."+k: v for k, v in checkpoint_model["s2_encoder"].items()}
+            checkpoint_model = {**checkpoint_model_s2, **checkpoint_model_s1, **checkpoint_model_joint}
+    elif model in ["spectral_gpt", "ssl4eo_data2vec", "ssl4eo_mae"]:
+        checkpoint_model = checkpoint["model"]
+    elif model in ["scale_mae"]:
+        checkpoint_model = checkpoint["model"]
+        checkpoint_model = {"model."+k: v for k, v in checkpoint_model.items()}
+    elif model in ["ssl4eo_moco"]:
+        checkpoint_model = checkpoint["state_dict"]
+        checkpoint_model = {k.replace("module.base_encoder.",""): v for k, v in checkpoint_model.items()}
+    elif model in ["ssl4eo_dino"]:
+        checkpoint_model = checkpoint["teacher"]
+        checkpoint_model = {k.replace("backbone.",""): v for k, v in checkpoint_model.items()}
+    elif model in ["gfm_swin"]:
+        checkpoint_model = adapt_gfm_pretrained(encoder, checkpoint)
+    elif model in ["satlas_pretrain"]:
+        logging.info("Loading pretrained model is already done when initializing the model.")
+
+    # print(checkpoint_model.keys())
+
+    state_dict = encoder.state_dict()
+
+    if model == "spectral_gpt":
+        interpolate_pos_embed(encoder, checkpoint_model)
+        for k in [
+            "patch_embed.0.proj.weight",
+            "patch_embed.1.proj.weight",
+            "patch_embed.2.proj.weight",
+            "patch_embed.2.proj.bias",
+            "head.weight",
+            "head.bias",
+            "pos_embed_spatial",
+            "pos_embed_temporal",
+        ]:
+            if (
+                k in checkpoint_model
+                and checkpoint_model[k].shape != state_dict[k].shape
+            ):
+                print(f"Removing key {k} from pretrained checkpoint")
+                del checkpoint_model[k]
+    msg = encoder.load_state_dict(checkpoint_model, strict=False)
+    return msg
+
+
+def get_encoder_model(cfg, load_pretrained=True, frozen_backbone=True):
+    # create model
+    encoders = {
+        "prithvi": prithvi_vit_base,
+        "spectral_gpt": spectral_gpt_vit_base,
+        "scale_mae": scale_mae_large,
+        "croma": croma,
+        "remote_clip": remote_clip,
+        "ssl4eo_mae": ssl4eo_mae,
+        "ssl4eo_dino" : ssl4eo_dino_small,
+        "ssl4eo_moco" : ssl4eo_moco,
+        "ssl4eo_data2vec": ssl4eo_data2vec_small,
+        "dofa": dofa_vit,
+        "gfm_swin": gfm_swin_base,
+        "satlas_pretrain": satlasnet,
+    }
+
+    models.utils.download_model(cfg)
+
+    encoder_name = cfg["encoder_name"]
+    if encoder_name not in encoders:
+        raise ValueError(f"{encoder_name} is not yet supported.")
+    encoder_weights = cfg["encoder_weights"]
+    encoder_model_args = cfg["encoder_model_args"]
+    
+    if encoder_name in ["satlas_pretrain"]:
+        satlas_weights_manager = SATLASNetWeights()
+        encoder_model = satlas_weights_manager.get_pretrained_model(**encoder_model_args)
+        # encoder_model_args["weights"] = torch.load(encoder_weights, map_location="cpu") if encoder_weights is not None else None
+        # encoder_model = encoders[encoder_name](**encoder_model_args)
+    else:
+        encoder_model = encoders[encoder_name](**encoder_model_args)
+    
+    if encoder_weights is not None and load_pretrained:
+        if encoder_name in ["satlas_pretrain"]:
+            pass
+        else:
+            msg = load_checkpoint(encoder_model, encoder_weights, encoder_name)
+            print(msg)
+
+    if frozen_backbone:
+        for param in encoder_model.parameters():
+            param.requires_grad = False
+
+    return encoder_model
+
+
+def create_task_model(task_cfg, encoder_cfg, encoder):
+    models = {
+        "upernet": upernet_vit_base,
+        "cd_vit": cd_vit, 
+    }
+    model_name = task_cfg["task_model_name"]
+    model_args = task_cfg["task_model_args"]
+    if model_name not in models:
+        raise ValueError(f"{model_name} is not yet supported.")
+
+    if encoder_cfg["encoder_name"] in ['satlas_pretrain']:
+        encoder_cfg["embed_dim"] = encoder.backbone.out_channels[0][1]
+
+    model = models[model_name](encoder=encoder, **model_args)
+
+    return model
+
+
+def seed_all(seed):
+    # Pytorch Reproducibility
+    torch.manual_seed(seed)
+    torch.cuda.manual_seed_all(seed)
+    torch.cuda.manual_seed(seed)
+    np.random.seed(seed)
+    random.seed(seed)
+    torch.backends.cudnn.deterministic = True
+    torch.backends.cudnn.benchmark = False
+
+
+def seed_worker(worker_id):
+    # DataLoader Workers Reproducibility
+    worker_seed = torch.initial_seed() % 2**32
+    np.random.seed(worker_seed)
+    random.seed(worker_seed)
+
+
+def parse_args(input_args=None):
+    parser = argparse.ArgumentParser(
+        description="Train a downstreamtask with geospatial foundation models."
+    )
+    parser.add_argument("run_config", help="train config file path")
+    parser.add_argument("--dataset_config", help="train config file path")
+    parser.add_argument("--encoder_config", help="train config file path")
+    parser.add_argument("--task_config", help="train config file path")
+    parser.add_argument(
+        "--workdir", default="./work-dir", help="the dir to save logs and models"
+    )
+    parser.add_argument(
+        "--resume_from", type=str, help="load model from previous epoch"
+    )
+
+
+    if input_args is not None:
+        args = parser.parse_args(input_args)
+    else:
+        args = parser.parse_args()
+
+    args = vars(args)  # convert to ordinary dict
+
+    # lr_steps list or single float
+    """
+    lr_steps = ast.literal_eval(args['lr_steps'])
+    if type(lr_steps) is list:
+        pass
+    elif type(lr_steps) is int:
+        lr_steps = [lr_steps]
+    else:
+        raise
+        
+    args['lr_steps'] = lr_steps
+    """
+
+    if not os.path.exists(args["workdir"]):
+        os.makedirs(args["workdir"], exist_ok=True)
+
+    return args
+
+
+def adapt_input(
+    tensor,
+    size,
+    source_bands,
+    target_bands,
+    encoder_type="spectral_gpt",
+    device=torch.device("cuda"),
+):
+    if len(tensor.shape) == 4:
+        Bs, C, H, W = tensor.shape
+        n_tensor = T.resize(
+            img=tensor,
+            size=(size, size),
+            interpolation=T.InterpolationMode.BILINEAR,
+        ).float()
+        if encoder_type in ("prithvi"):
+            n_tensor = n_tensor.unsqueeze(dim=2)
+            Te = 1
+    elif len(tensor.shape) == 5:
+        Bs, C, Te, H, W = tensor.shape
+        n_tensor = torch.empty((Bs, C, Te, size, size)).to(device).float()
+
+        for i in range(Te):
+            n_tensor[:, :, i, :, :] = T.resize(
+                img=tensor[:, :, i, :, :],
+                size=(size, size),
+                interpolation=T.InterpolationMode.BILINEAR,
+            )
+        if encoder_type in ("spectral_gpt"):
+            n_tensor = n_tensor.squeeze()
+
+    # Adapt from an arbitrary list of source bands to an arbitrary list of target bands
+    # by moving the matching parts to the right place, and filling out the rest with zeros.
+    if len(n_tensor.shape) == 4:
+        zero_tensor = torch.zeros((Bs, 1, size, size)).to(device)
+    elif len(n_tensor.shape) == 5:
+        zero_tensor = torch.zeros((Bs, 1, Te, size, size)).to(
+            device
+        )
+
+    source_band_indexes = [source_bands.index(t) if t in source_bands else None for t in target_bands]    
+    out_tensors = [n_tensor[:, [i], ...] if i is not None else zero_tensor for i in source_band_indexes]
+
+    return torch.concat(out_tensors, dim=1).to(device)
+
+def adapt_target(tensor, size):
+    return T.resize(
+        img=tensor, size=(size, size), interpolation=T.InterpolationMode.NEAREST
+    ).squeeze(dim=1).long()
+
+
+def main(args):
+    # Reproducibility
+    seed_all(0)
+    g = torch.Generator()
+    g.manual_seed(0)
+
+
+    timestamp = time.strftime("%Y%m%d_%H%M%S", time.localtime())
+    # Load Config file
+    train_cfg, encoder_cfg, dataset_cfg, task_cfg = load_config(args)
+    
+    encoder_name = encoder_cfg["encoder_name"]
+    dataset_name = dataset_cfg["dataset_name"]
+    task_name = task_cfg["task_model_name"]
+
+    exp_name = f"{encoder_name}-{dataset_name}-{task_name}-{timestamp}"
+    exp_dir = osp.join(args["workdir"], exp_name)
+    os.makedirs(exp_dir, exist_ok=True)
+    log_file = osp.join(exp_dir, f"{exp_name}.log")
+    # Checkpoints save path
+    os.makedirs(os.path.join(exp_dir, "checkpoints"), exist_ok=True)
+    # Tensorboard
+    writer = SummaryWriter(os.path.join(exp_dir, "tensorboard", timestamp))
+    
+    # Logging
+    logging.basicConfig(
+        filename=log_file,
+        format="%(asctime)s - %(levelname)s - %(name)s - %(message)s",
+        datefmt="%m/%d/%Y %H:%M:%S",
+        level=logging.INFO,
+    )
+    logging.info("Parsed running parameters:")
+    logging.info(json.dumps(args, indent=2))
+    for name, config in {
+        "training": train_cfg,
+        "encoder": encoder_cfg,
+        "dataset": dataset_cfg,
+        "task": task_cfg,
+    }.items():
+        logging.info(f"Loaded {name} configuration:")
+        logging.info(json.dumps(config, indent=2))   
+
+    # Construct Data loader
+    dataset_train, dataset_val, dataset_test = make_dataset(
+                                            dataset_cfg["dataset_name"], 
+                                            dataset_cfg["data_path"])
+    dl_cfg = dataset_cfg["data_loader"]
+    train_loader = DataLoader(
+        dataset_train,
+        batch_size=dl_cfg["batch"],
+        shuffle=True,
+        num_workers=dl_cfg["num_workers"],
+        pin_memory=dl_cfg["pin_memory"],
+        prefetch_factor=dl_cfg["prefetch_factor"],
+        persistent_workers=dl_cfg["persistent_workers"],
+        worker_init_fn=seed_worker,
+        generator=g,
+        drop_last=True,
+    )
+
+    val_loader = DataLoader(
+        dataset_val,
+        batch_size=dl_cfg["batch"],
+        shuffle=False,
+        num_workers=dl_cfg["num_workers"],
+        pin_memory=dl_cfg["pin_memory"],
+        prefetch_factor=dl_cfg["prefetch_factor"],
+        persistent_workers=dl_cfg["persistent_workers"],
+        worker_init_fn=seed_worker,
+        generator=g,
+    )
+
+    # Use gpu or cpu
+    if torch.cuda.is_available():
+        device = torch.device("cuda")
+    else:
+        device = torch.device("cpu")
+    logging.info(f"Device used: {device}")
+
+    # Get the encoder
+    encoder = get_encoder_model(encoder_cfg, load_pretrained=True)
+    encoder.to(device)
+
+    model = create_task_model(task_cfg, encoder_cfg, encoder)
+    model.to(device)
+
+    # input1 = torch.randn((2, 12, 128, 128)).to(device)
+    # # input2 = torch.randn((2, 3, 128, 128)).to(device)
+    # output = model(input1) #, input2)
+    # print(output.shape)
+    # sys.exit("FINE TEST")
+
+    # Load model from specific epoch to continue the training or start the evaluation
+    if args["resume_from"]:
+        resume_file = args["resume_from"]
+    elif train_cfg["resume_from"]:
+        resume_file = train_cfg["resume_from"]
+    else:
+        resume_file = None
+
+    if resume_file:
+        checkpoint = torch.load(resume_file, map_location="cpu")
+        model.load_state_dict(checkpoint)
+        logging.info("Load model files from: %s" % resume_file)
+
+        del checkpoint  # dereference
+        if torch.cuda.is_available():
+            torch.cuda.empty_cache()
+
+    # Weighted Cross Entropy Loss & adam optimizer
+    weight = gen_weights(class_distr, c=train_cfg["weight_param"])
+
+    criterion = torch.nn.CrossEntropyLoss(
+        ignore_index=-1,
+        reduction="mean",
+        # weight=weight.to(device),
+        # label_smoothing=task_args["label_smoothing"],
+    )
+
+    optimizer = torch.optim.Adam(
+        model.parameters(), lr=train_cfg["lr"], weight_decay=train_cfg["decay"]
+    )
+
+    # Learning Rate scheduler
+    if train_cfg["reduce_lr_on_plateau"] == 1:
+        scheduler = torch.optim.lr_scheduler.ReduceLROnPlateau(
+            optimizer, mode="min", factor=0.1, patience=10, verbose=True
+        )
+    else:
+        scheduler = torch.optim.lr_scheduler.MultiStepLR(
+            optimizer, train_cfg["lr_steps"], gamma=0.1, verbose=True
+        )
+
+    # Start training
+    start_epoch = 1
+    if args["resume_from"] is not None:       
+        start_epoch = int(osp.splitext(osp.basename(args["resume_from"]))[0]) + 1
+    epochs = train_cfg["epochs"]
+    eval_every = train_cfg["eval_every"]
+
+    img_size = encoder_cfg["encoder_model_args"]["img_size"] if encoder_cfg["encoder_model_args"].get("img_size") else None
+
+    # Write model-graph to Tensorboard
+    if train_cfg["mode"] == "train":
+        # Start Training!
+        model.train()
+
+        for epoch in range(start_epoch, epochs + 1):
+            print(f"Epoch {epoch}/{epochs}")
+            training_loss = []
+            training_batches = 0
+
+            i_board = 0
+            for it, (image, target) in enumerate(tqdm(train_loader, desc="training")):
+                it = len(train_loader) * (epoch - 1) + it  # global training iteration
+                image = image.to(device)
+                target = target.to(device)
+
+                if img_size is None:
+                    img_size = image.shape[-1]
+
+                image = adapt_input(
+                    tensor=image,
+                    size=img_size,
+                    source_bands=dataset_cfg["bands"],
+                    target_bands=encoder_cfg["input_bands"],
+                    encoder_type=encoder_name,
+                )
+
+                target = adapt_target(
+                    tensor=target,
+                    size=img_size,
+                )
+                
+                if epoch == start_epoch and it == 0:
+                    flops, macs, params = calculate_flops(
+                        model=model,
+                        input_shape=tuple(image.size()),
+                        output_as_string=True,
+                        output_precision=4,
+                    )
+                    logging.info(
+                        f"Model FLOPs:{flops}   MACs:{macs}    Params:{params}"
+                    )
+                
+                optimizer.zero_grad()
+
+                logits = model(image)#.squeeze(dim=1)
+                # print(logits.shape, target.shape)
+                # print(logits.dtype, target.dtype)
+                loss = criterion(logits, target)
+                loss.backward()
+
+                training_batches += target.shape[0]
+
+                training_loss.append((loss.data * target.shape[0]).tolist())
+
+                if train_cfg["clip_grad"] is not None:
+                    torch.nn.utils.clip_grad_norm_(
+                        model.parameters(), train_cfg["clip_grad"]
+                    )
+
+                optimizer.step()
+
+                # Write running loss
+                writer.add_scalar(
+                    "training loss", loss, (epoch - 1) * len(train_loader) + i_board
+                )
+                i_board += 1
+
+            logging.info(
+                "Training loss was: " + str(sum(training_loss) / training_batches)
+            )
+
+            ckpt_path = os.path.join(exp_dir, "checkpoints", f"{epoch}.pth")
+
+            torch.save(model.state_dict(), ckpt_path)
+            logging.info(f"Save models to {ckpt_path}")
+
+            # Start Evaluation
+            if epoch % eval_every == 0 or epoch == 1:
+                model.eval()
+
+                val_loss = []
+                val_batches = 0
+                y_true_val = []
+                y_predicted_val = []
+
+                seed_all(0)
+
+                with torch.no_grad():
+                    for image, target in tqdm(val_loader, desc="validating"):
+                        image = image.to(device)
+                        target = target.to(device)
+
+                        if img_size is None:
+                            img_size = image.shape[-1]
+
+                        image = adapt_input(
+                            tensor=image,
+                            size=img_size,
+                            source_bands=dataset_cfg["bands"],
+                            target_bands=encoder_cfg["input_bands"],
+                            encoder_type=encoder_name,
+                        )
+
+                        target = adapt_target(
+                            tensor=target,
+                            size=img_size
+                        )
+
+                        logits = model(image)
+                        loss = criterion(logits, target)
+
+                        # Accuracy metrics only on annotated pixels
+                        logits = torch.movedim(logits, (0, 1, 2, 3), (0, 3, 1, 2))
+                        logits = logits.reshape((-1, dataset_cfg["num_classes"]))
+                        target = target.reshape(-1)
+                        mask = target != -1
+                        logits = logits[mask]
+                        target = target[mask]
+
+                        probs = torch.nn.functional.softmax(logits, dim=1).cpu().numpy()
+                        target = target.cpu().numpy()
+
+                        val_batches += target.shape[0]
+                        val_loss.append((loss.data * target.shape[0]).tolist())
+                        y_predicted_val += probs.argmax(1).tolist()
+                        y_true_val += target.tolist()
+
+                    y_predicted_val = np.asarray(y_predicted_val)
+                    y_true_val = np.asarray(y_true_val)
+
+                    # Save Scores to the .log file and visualize also with tensorboard
+
+                    acc_val = Evaluation(y_predicted_val, y_true_val)
+
+                logging.info("\n")
+                logging.info("Evaluating model..")
+                logging.info("Val loss was: " + str(sum(val_loss) / val_batches))
+                logging.info("RESULTS AFTER EPOCH " + str(epoch) + ": \n")
+                logging.info("Evaluation: " + str(acc_val))
+
+                writer.add_scalars(
+                    "Loss per epoch",
+                    {
+                        "Val loss": sum(val_loss) / val_batches,
+                        "Train loss": sum(training_loss) / training_batches,
+                    },
+                    epoch,
+                )
+
+                writer.add_scalar(
+                    "Precision/val macroPrec", acc_val["macroPrec"], epoch
+                )
+                writer.add_scalar(
+                    "Precision/val microPrec", acc_val["microPrec"], epoch
+                )
+                writer.add_scalar(
+                    "Precision/val weightPrec", acc_val["weightPrec"], epoch
+                )
+                writer.add_scalar("Recall/val macroRec", acc_val["macroRec"], epoch)
+                writer.add_scalar("Recall/val microRec", acc_val["microRec"], epoch)
+                writer.add_scalar("Recall/val weightRec", acc_val["weightRec"], epoch)
+                writer.add_scalar("F1/val macroF1", acc_val["macroF1"], epoch)
+                writer.add_scalar("F1/val microF1", acc_val["microF1"], epoch)
+                writer.add_scalar("F1/val weightF1", acc_val["weightF1"], epoch)
+                writer.add_scalar("IoU/val MacroIoU", acc_val["IoU"], epoch)
+
+                if train_cfg["reduce_lr_on_plateau"] == 1:
+                    scheduler.step(sum(val_loss) / val_batches)
+                else:
+                    scheduler.step()
+
+                model.train()
+
+
+if __name__ == "__main__":
+    args = parse_args()
+    main(args)