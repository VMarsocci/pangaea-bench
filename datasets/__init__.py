--- conflicted
+++ resolved
@@ -3,10 +3,6 @@
 from .sen1floods11 import Sen1Floods11
 from .xview2 import xView2
 from .biomassters import BioMassters
-<<<<<<< HEAD
-from .pastis import Pastis
-=======
 from .croptypemapping import CropTypeMappingSouthSudan
 # from .ai4smallfarms import AI4SmallFarms
-from .spacenet7 import SN7MAPPING, SN7CD
->>>>>>> b6f1f1a4
+from .spacenet7 import SN7MAPPING, SN7CD