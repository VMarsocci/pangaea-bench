import random

import math

import torch
import torch.nn.functional as F
import torchvision.transforms as T
from typing import Callable

import numpy as np
import logging

import omegaconf


from utils.registry import AUGMENTER_REGISTRY


def get_collate_fn(cfg: omegaconf.DictConfig) -> Callable:
    modalities = cfg.dataset.bands.keys()

    def collate_fn(
        batch: dict[dict[str, torch.Tensor]]
    ) -> dict[dict[str, torch.Tensor]]:
        """Collate function for torch DataLoader
        args:
            batch: list of dictionaries with keys 'image' and 'target'.
            'image' is a dictionary with keys corresponding to modalities and values being torch.Tensor
            of shape (C, H, W) for single images, (C, T, H, W) where T is the temporal dimension for
            time series data. 'target' is a torch.Tensor
        returns:
            dictionary with keys 'image' and 'target'
        """
        # compute the maximum temporal dimension
        T_max = 0
        for modality in modalities:
            for x in batch:
                # check if the image is a time series, i.e. has 4 dimensions
                if len(x["image"][modality].shape) == 4:
                    T_max = max(T_max, x["image"][modality].shape[1])
        # pad all images to the same temporal dimension
        for modality in modalities:
            for i, x in enumerate(batch):
                # check if the image is a time series, if yes then pad it
                # else do nothing
                if len(x["image"][modality].shape) == 4:
                    T = x["image"][modality].shape[1]
                    if T < T_max:
                        padding = (0, 0, 0, 0, 0, T_max - T)
                        batch[i]["image"][modality] = F.pad(
                            x["image"][modality], padding, "constant", 0
                        )

        # stack all images and targets
        return {
            "image": {
                modality: torch.stack([x["image"][modality] for x in batch])
                for modality in modalities
            },
            "target": torch.stack([x["target"] for x in batch]),
        }

    return collate_fn


class RichDataset(torch.utils.data.Dataset):
    """Torch dataset wrapper with extra information"""

    def __init__(self, dataset, cfg):
        self.dataset = dataset
        # TODO: find out why these are here when every dataset gets the cfg as an input anyways.
        # Either use unly these, or only the input arguments.
        self.root_cfg = cfg
        self.dataset_cfg = cfg.dataset
        self.root_path = cfg.dataset.root_path
        self.classes = cfg.dataset.classes
        self.class_num = len(self.classes)
        self.split = dataset.split

        # TODO: Make these optional.
        self.data_mean = getattr(dataset, "data_mean", cfg.dataset.data_mean).copy()
        self.data_std = getattr(dataset, "data_std", cfg.dataset.data_std).copy()
        self.data_min = getattr(dataset, "data_min", cfg.dataset.data_min).copy()
        self.data_max = getattr(dataset, "data_max", cfg.dataset.data_max).copy()

    def __getitem__(self, index):
        return self.dataset[index]

    def __len__(self):
        return len(self.dataset)


@AUGMENTER_REGISTRY.register()
class SegPreprocessor(RichDataset):
    def __init__(self, dataset, cfg, local_cfg):
        super().__init__(dataset, cfg)

        self.preprocessor = {}
        self.preprocessor["optical"] = (
            BandAdaptor(cfg, "optical")
            if "optical" in cfg.dataset.bands.keys()
            else None
        )
        self.preprocessor["sar"] = (
            BandAdaptor(cfg, "sar") if "sar" in cfg.dataset.bands.keys() else None
        )
        # TO DO: other modalities

        for modality in self.dataset_cfg.bands:
            new_stats = self.preprocessor[modality].preprocess_band_statistics(
                self.data_mean[modality],
                self.data_std[modality],
                self.data_min[modality],
                self.data_max[modality],
            )
            (
                self.data_mean[modality],
                self.data_std[modality],
                self.data_min[modality],
                self.data_max[modality],
            ) = new_stats

    def __getitem__(self, index):
        data = self.dataset[index]

        for k, v in data["image"].items():
            data["image"][k] = self.preprocessor[k](v)

        data["target"] = data["target"].long()
        return data


@AUGMENTER_REGISTRY.register()
class RegPreprocessor(SegPreprocessor):
    def __init__(self, dataset, cfg, local_cfg):
        super().__init__(dataset, cfg, local_cfg)

    def __getitem__(self, index):
        data = self.dataset[index]

        for k, v in data["image"].items():
            data["image"][k] = self.preprocessor[k](v)

        data["target"] = data["target"].float()
        return data


class BandAdaptor:
    def __init__(self, cfg, modality):
        self.dataset_bands = cfg.dataset.bands[modality]
        self.input_bands = getattr(cfg.encoder.input_bands, modality, [])
        self.encoder_name = cfg.encoder.encoder_name

        self.used_bands_mask = torch.tensor(
            [b in self.input_bands for b in self.dataset_bands], dtype=torch.bool
        )
        self.avail_bands_mask = torch.tensor(
            [b in self.dataset_bands for b in self.input_bands], dtype=torch.bool
        )
        self.avail_bands_indices = torch.tensor(
            [
                self.dataset_bands.index(b) if b in self.dataset_bands else -1
                for b in self.input_bands
            ],
            dtype=torch.long,
        )

        self.need_padded = self.avail_bands_mask.sum() < len(self.input_bands)

        self.logger = logging.getLogger()

        self.logger.info(f"Adaptor for modality: {modality}")
        self.logger.info(
            "Available bands in dataset: {}".format(
                " ".join(str(b) for b in self.dataset_bands)
            )
        )
        self.logger.info(
            "Required bands in encoder: {}".format(
                " ".join(str(b) for b in self.input_bands)
            )
        )
        if self.need_padded:
            self.logger.info(
                "Unavailable bands {} are padded with zeros".format(
                    " ".join(
                        str(b)
                        for b in np.array(self.input_bands)[
                            self.avail_bands_mask.logical_not()
                        ]
                    )
                )
            )

    def preprocess_band_statistics(self, data_mean, data_std, data_min, data_max):
        data_mean = [
            data_mean[i] if i != -1 else 0.0 for i in self.avail_bands_indices.tolist()
        ]
        data_std = [
            data_std[i] if i != -1 else 1.0 for i in self.avail_bands_indices.tolist()
        ]
        data_min = [
            data_min[i] if i != -1 else -1.0 for i in self.avail_bands_indices.tolist()
        ]
        data_max = [
            data_max[i] if i != -1 else 1.0 for i in self.avail_bands_indices.tolist()
        ]
        return data_mean, data_std, data_min, data_max

    def preprocess_single_timeframe(self, image):
        padded_image = torch.cat([torch.zeros_like(image[0:1]), image], dim=0)
        image = padded_image[self.avail_bands_indices + 1]
        return image

    def __call__(self, image):
        if len(image.shape) == 3:
            # Add a time dimension so preprocessing can work on consistent images
            image = image.unsqueeze(1)

        if image.shape[1] != 1:
            final_image = []
            for i in range(image.shape[1]):
                final_image.append(self.preprocess_single_timeframe(image[:, i, :, :]))
            image = torch.stack(final_image, dim=1)
        else:
            image = self.preprocess_single_timeframe(image)

        return image


class BaseAugment(RichDataset):
    """Base class for augmentations.
    __getitem__ will recieve data in CxTxHxW format from the preprocessor.
    """

    def __init__(self, dataset: torch.utils.data.Dataset, cfg, local_cfg):
        super().__init__(dataset, cfg)
        self.ignore_modalities = getattr(local_cfg, "ignore_modalities", [])


@AUGMENTER_REGISTRY.register()
class Tile(BaseAugment):
    def __init__(self, dataset, cfg, local_cfg):
        super().__init__(dataset, cfg, local_cfg)
        self.min_overlap = getattr(local_cfg, "min_overlap", 0)
<<<<<<< HEAD
        self.input_size = (
            cfg.dataset.img_size
        )  # Should be the _largest_ image in the dataset to avoid problems mentioned in __getitem__
=======
        # Should be the _largest_ image in the dataset to avoid problems mentioned in __getitem__
        self.input_size = cfg.dataset.img_size
>>>>>>> b6f1f1a4
        self.output_size = cfg.encoder.input_size
        if self.output_size == self.input_size:
            self.tiles_per_dim = 1
        elif self.output_size > self.input_size:
            raise ValueError(
                f"Can't tile inputs if dataset.img_size={self.input_size} < encoder.input_size={self.output_size}, use ResizeToEncoder instead."
            )
        elif self.min_overlap >= self.input_size:
            raise ValueError("min_overlap >= dataset.img_size")
        elif self.min_overlap >= self.input_size:
            raise ValueError("min_overlap >= encoder.input_size")
        else:
            self.tiles_per_dim = math.ceil(
                (self.input_size - self.min_overlap)
                / (self.output_size - self.min_overlap)
            )

        logging.getLogger().info(
            f"Tiling {self.input_size}x{self.input_size} input images to {self.tiles_per_dim * self.tiles_per_dim} {self.output_size}x{self.output_size} output images."
        )

        self.h_spacing_cache = [None] * super().__len__()
        self.w_spacing_cache = [None] * super().__len__()

        self.data_cache = (None, None)

    def __getitem__(self, index):
        if self.tiles_per_dim == 1:
            return self.dataset[index]

        dataset_index = math.floor(index / (self.tiles_per_dim * self.tiles_per_dim))
        data = self.dataset[dataset_index]
        # Calculate tile coordinates
        tile_index = index % (self.tiles_per_dim * self.tiles_per_dim)
        h_index = math.floor(tile_index / self.tiles_per_dim)
        w_index = tile_index % self.tiles_per_dim
        # Use the actual image size so we can handle data that's not always uniform.
        # This means that min_overlap might not always be respected.
        # Also, in case there was insufficient overlap (or tiles_per_dim=1) sepcified, we'll crop the image and lose info.
        input_h, input_w = data["image"][next(iter(data["image"].keys()))].shape[-2:]

        # Calculate the sizes of the labeled parts seperately to deal with aliasing when
        # tile spacing values are not exact integers
        if not self.h_spacing_cache[dataset_index]:
            float_spacing = np.linspace(
                0, input_h - self.output_size, self.tiles_per_dim
            )
            rounded_spacing = float_spacing.round().astype(int)
            labeled_sizes = np.ediff1d(rounded_spacing, to_end=self.output_size)
            self.h_spacing_cache[dataset_index] = (rounded_spacing, labeled_sizes)
        if not self.w_spacing_cache[dataset_index]:
            float_spacing = np.linspace(
                0, input_w - self.output_size, self.tiles_per_dim
            )
            rounded_spacing = float_spacing.round().astype(int)
            labeled_sizes = np.ediff1d(rounded_spacing, to_end=self.output_size)
            self.w_spacing_cache[dataset_index] = (rounded_spacing, labeled_sizes)

        h_positions, h_labeled_sizes = self.h_spacing_cache[dataset_index]
        w_positions, w_labeled_sizes = self.w_spacing_cache[dataset_index]

        h, w = h_positions[h_index], w_positions[w_index]
        h_labeled, w_labeled = h_labeled_sizes[h_index], w_labeled_sizes[w_index]

        tiled_data = {"image": {}, "target": None}
        tiled_data["image"] = {}
        for k, v in data["image"].items():
            if k not in self.ignore_modalities:
                tiled_data["image"][k] = v[
                    ..., h : h + self.output_size, w : w + self.output_size
                ]

        # Place the mesaured part in the middle to help with tiling artefacts
        h_label_offset = round((self.output_size - h_labeled) / 2)
        w_label_offset = round((self.output_size - w_labeled) / 2)

        # Crop target to size
        tiled_data["target"] = data["target"][
            ..., h : h + self.output_size, w : w + self.output_size
        ]

        # Ignore overlapping borders
        if h_index != 0:
            tiled_data["target"][
                ..., 0:h_label_offset, :
            ] = self.dataset_cfg.ignore_index
        if w_index != 0:
            tiled_data["target"][..., 0:w_label_offset] = self.dataset_cfg.ignore_index
        if h_index != self.tiles_per_dim - 1:
            tiled_data["target"][
                ..., self.output_size - h_label_offset :, :
            ] = self.dataset_cfg.ignore_index
        if w_index != self.tiles_per_dim - 1:
            tiled_data["target"][
                ..., self.output_size - w_label_offset :
            ] = self.dataset_cfg.ignore_index

        return tiled_data

    def __len__(self):
        return (super().__len__()) * (self.tiles_per_dim * self.tiles_per_dim)


@AUGMENTER_REGISTRY.register()
class RandomFlip(BaseAugment):
    def __init__(self, dataset, cfg, local_cfg):
        super().__init__(dataset, cfg, local_cfg)
        self.ud_probability = local_cfg.ud_probability
        self.lr_probability = local_cfg.lr_probability

    def __getitem__(self, index):
        data = self.dataset[index]
        if random.random() < self.ud_probability:
            for k, v in data["image"].items():
                if k not in self.ignore_modalities:
                    data["image"][k] = torch.fliplr(v)
            data["target"] = torch.fliplr(data["target"])
        if random.random() < self.lr_probability:
            for k, v in data["image"].items():
                if k not in self.ignore_modalities:
                    data["image"][k] = torch.flipud(v)
            data["target"] = torch.flipud(data["target"])
        return data


@AUGMENTER_REGISTRY.register()
class GammaAugment(BaseAugment):
    def __init__(self, dataset, cfg, local_cfg):
        super().__init__(dataset, cfg, local_cfg)
        self.probability = local_cfg.probability
        self.gamma_range = local_cfg.gamma_range

    def __getitem__(self, index):
        data = self.dataset[index]
        if random.random() < self.probability:
            for k, v in data["image"].items():
                if k not in self.ignore_modalities:
                    data["image"][k] = torch.pow(v, random.uniform(*self.gamma_range))
        return data


@AUGMENTER_REGISTRY.register()
class NormalizeMeanStd(BaseAugment):
    def __init__(self, dataset, cfg, local_cfg):
        super().__init__(dataset, cfg, local_cfg)
        self.data_mean_tensors = {}
        self.data_std_tensors = {}
        for (
            modality
        ) in (
            self.dataset_cfg.bands
        ):  # Bands is a dict of {modality:[b1, b2, ...], ...} so it's keys are the modalaities in use
            self.data_mean_tensors[modality] = torch.tensor(
                self.data_mean[modality]
            ).reshape((-1, 1, 1, 1))
            self.data_std_tensors[modality] = torch.tensor(
                self.data_std[modality]
            ).reshape((-1, 1, 1, 1))

    def __getitem__(self, index):
        data = self.dataset[index]
        for modality in data["image"]:
            if modality not in self.ignore_modalities:
                data["image"][modality] = (
                    data["image"][modality] - self.data_mean_tensors[modality]
                ) / self.data_std_tensors[modality]
        return data


@AUGMENTER_REGISTRY.register()
class NormalizeMinMax(BaseAugment):
    def __init__(self, dataset, cfg, local_cfg):
        super().__init__(dataset, cfg, local_cfg)
        self.normalizers = {}
        self.data_min_tensors = {}
        self.data_max_tensors = {}
        self.min = local_cfg.min
        self.max = local_cfg.max
        for modality in self.dataset_cfg.bands:
            self.data_min_tensors[modality] = torch.tensor(
                self.data_min[modality]
            ).reshape((-1, 1, 1, 1))
            self.data_max_tensors[modality] = torch.tensor(
                self.data_max[modality]
            ).reshape((-1, 1, 1, 1))

    def __getitem__(self, index):
        data = self.dataset[index]
        for modality in data["image"]:
            if modality not in self.ignore_modalities:
                data["image"][modality] = (
                    (data["image"][modality] - self.data_min_tensors[modality])
                    * (self.max - self.min)
                    - self.min
                ) / self.data_max_tensors[modality]
        return data


@AUGMENTER_REGISTRY.register()
class ColorAugmentation(BaseAugment):
    def __init__(self, dataset, cfg, local_cfg):
        super().__init__(dataset, cfg, local_cfg)
        self.brightness = getattr(local_cfg, "brightness", 0)
        self.contrast = getattr(local_cfg, "contrast", 0)
        self.clip = getattr(local_cfg, "clip", False)
        self.br_probability = getattr(local_cfg, "br_probability", 0)
        self.ct_probability = getattr(local_cfg, "ct_probability", 0)

    def adjust_brightness(self, image, factor, clip_output):
        if isinstance(factor, float):
            factor = torch.as_tensor(factor, device=image.device, dtype=image.dtype)
        while len(factor.shape) != len(image.shape):
            factor = factor[..., None]

        img_adjust = image + factor
        if clip_output:
            img_adjust = img_adjust.clamp(min=-1.0, max=1.0)

        return img_adjust

    def adjust_contrast(self, image, factor, clip_output):
        if isinstance(factor, float):
            factor = torch.as_tensor(factor, device=image.device, dtype=image.dtype)
        while len(factor.shape) != len(image.shape):
            factor = factor[..., None]
        assert factor >= 0, "Contrast factor must be positive"

        img_adjust = image * factor
        if clip_output:
            img_adjust = img_adjust.clamp(min=-1.0, max=1.0)

        return img_adjust

    def __getitem__(self, index):
        data = self.dataset[index]

        for k, v in data["image"].items():
            brightness = random.uniform(-self.brightness, self.brightness)
            if random.random() < self.br_probability:
                if k not in self.ignore_modalities:
                    data["image"][k] = self.adjust_brightness(
                        data["image"][k], brightness, self.clip
                    )

        for k, v in data["image"].items():
            if random.random() < self.ct_probability:
                contrast = random.uniform(1 - self.contrast, 1 + self.contrast)
                if k not in self.ignore_modalities:
                    data["image"][k] = self.adjust_contrast(
                        data["image"][k], contrast, self.clip
                    )

        return data


@AUGMENTER_REGISTRY.register()
class Resize(BaseAugment):
    def __init__(self, dataset, cfg, local_cfg):
        super().__init__(dataset, cfg, local_cfg)
        self.size = (local_cfg.size, local_cfg.size)

    def __getitem__(self, index):
        data = self.dataset[index]
        for k, v in data["image"].items():
            if k not in self.ignore_modalities:
                data["image"][k] = T.Resize(self.size)(v)

        if data["target"].ndim == 2:
            data["target"] = data["target"].unsqueeze(0)
            data["target"] = T.Resize(
                self.size, interpolation=T.InterpolationMode.NEAREST
            )(data["target"])
            data["target"] = data["target"].squeeze(0)
        else:
            data["target"] = T.Resize(
                self.size, interpolation=T.InterpolationMode.NEAREST
            )(data["target"])

        return data


@AUGMENTER_REGISTRY.register()
class ResizeToEncoder(Resize):
    def __init__(self, dataset, cfg, local_cfg):
        if not local_cfg:
            local_cfg = omegaconf.OmegaConf.create()
        local_cfg.size = cfg.encoder.input_size
        super().__init__(dataset, cfg, local_cfg)


@AUGMENTER_REGISTRY.register()
class RandomCrop(BaseAugment):
    def __init__(self, dataset, cfg, local_cfg):
        super().__init__(dataset, cfg, local_cfg)
        self.size = local_cfg.size
        self.padding = getattr(local_cfg, "padding", None)
        self.pad_if_needed = getattr(local_cfg, "pad_if_needed", False)
        self.fill = getattr(local_cfg, "fill", 0)
        self.padding_mode = getattr(local_cfg, "padding_mode", "constant")

    def __getitem__(self, index):
        data = self.dataset[index]
        i, j, h, w = T.RandomCrop.get_params(
            data["image"][
                list(data["image"].keys())[0]
            ],  # Use the first image to determine parameters
            output_size=(self.size, self.size),
        )
        for k, v in data["image"].items():
            if k not in self.ignore_modalities:
                data["image"][k] = T.functional.crop(v, i, j, h, w)
        data["target"] = T.functional.crop(data["target"], i, j, h, w)

        return data


@AUGMENTER_REGISTRY.register()
class RandomCropToEncoder(RandomCrop):
    def __init__(self, dataset, cfg, local_cfg):
        if not local_cfg:
            local_cfg = omegaconf.OmegaConf.create()
        local_cfg.size = cfg.encoder.input_size
        super().__init__(dataset, cfg, local_cfg)
<|MERGE_RESOLUTION|>--- conflicted
+++ resolved
@@ -243,14 +243,8 @@
     def __init__(self, dataset, cfg, local_cfg):
         super().__init__(dataset, cfg, local_cfg)
         self.min_overlap = getattr(local_cfg, "min_overlap", 0)
-<<<<<<< HEAD
-        self.input_size = (
-            cfg.dataset.img_size
-        )  # Should be the _largest_ image in the dataset to avoid problems mentioned in __getitem__
-=======
         # Should be the _largest_ image in the dataset to avoid problems mentioned in __getitem__
         self.input_size = cfg.dataset.img_size
->>>>>>> b6f1f1a4
         self.output_size = cfg.encoder.input_size
         if self.output_size == self.input_size:
             self.tiles_per_dim = 1
