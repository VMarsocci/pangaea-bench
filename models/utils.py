import os
import tqdm
import urllib.request
import urllib.error
import gdown


class DownloadProgressBar:
    def __init__(self, text="Downloading..."):
        self.pbar = None
        self.text = text
    
    def __call__(self, block_num, block_size, total_size):
        if self.pbar is None:
            self.pbar = tqdm.tqdm(desc=self.text, total=total_size, unit="b", unit_scale=True, unit_divisor=1024)

        downloaded = block_num * block_size
        if downloaded < total_size:
            self.pbar.update(downloaded - self.pbar.n)
        else:
            self.pbar.close()
            self.pbar = None


def download_model(model_config):
<<<<<<< HEAD
    if "download_url" in model_config and (model_config["download_url"] is not None):
=======
    if "download_url" in model_config and model_config["download_url"]:
>>>>>>> baa986ce
        if not os.path.isfile(model_config["encoder_weights"]):
            os.makedirs("pretrained_models", exist_ok=True)

            pbar = DownloadProgressBar(f"Downloading {model_config['encoder_weights']}")

            if model_config["download_url"].startswith("https://drive.google.com/"):
                # Google drive needs some extra stuff compared to a simple file download
                gdown.download(model_config["download_url"], model_config["encoder_weights"])
            else:
                try:
                    urllib.request.urlretrieve(model_config["download_url"], model_config["encoder_weights"], pbar)
                except urllib.error.HTTPError as e:
                    print('Error while downloading model: The server couldn\'t fulfill the request.')
                    print('Error code: ', e.code)
                    return
                except urllib.error.URLError as e:
                    print('Error while downloading model: Failed to reach a server.')
                    print('Reason: ', e.reason)
                    return<|MERGE_RESOLUTION|>--- conflicted
+++ resolved
@@ -23,11 +23,7 @@
 
 
 def download_model(model_config):
-<<<<<<< HEAD
-    if "download_url" in model_config and (model_config["download_url"] is not None):
-=======
     if "download_url" in model_config and model_config["download_url"]:
->>>>>>> baa986ce
         if not os.path.isfile(model_config["encoder_weights"]):
             os.makedirs("pretrained_models", exist_ok=True)
 
