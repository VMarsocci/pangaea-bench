--- conflicted
+++ resolved
@@ -63,27 +63,8 @@
 ```
 
 **Dependencies**
-We provide several ways to install the dependencies.
-
-<<<<<<< HEAD
-We provide several ways to install the dependencies.
-
-1. **Using either Conda or Mamba**:
-    ```
-    conda env create -f environment.yaml
-    conda activate geofm-bench
-    ```
-
-    Optional: install [Mamba](https://github.com/conda-forge/miniforge/releases/) for faster resolution times
-    ```
-    wget https://github.com/conda-forge/miniforge/releases/download/24.3.0-0/Mambaforge-24.3.0-0-Linux-x86_64.sh
-    sh ./Mambaforge-24.3.0-0-Linux-x86_64.sh
-
-    mamba env create -f environment.yaml
-    mamba activate geofm-bench
-    ```
-
-2. **Using pip**, create a Python native virtual environment and install dependencies into it:
+
+**Using pip**, create a Python native virtual environment and install dependencies into it:
     ```
     export GFMBENCH_PATH=/path/to/venv/geofm-bench  # change this
     python3 -m venv ${GFMBENCH_PATH}
@@ -94,32 +75,7 @@
     # install the code repo as a package
     pip install -e .
     ```
-=======
-1. Using either Conda or Mamba:
-    ```
-    conda env create -f environment.yaml
-    conda activate geofm-bench
-    ```
-
-    Optional: install [Mamba](https://github.com/conda-forge/miniforge/releases/) for faster resolution times
-    ```
-    wget https://github.com/conda-forge/miniforge/releases/download/24.3.0-0/Mambaforge-24.3.0-0-Linux-x86_64.sh
-    sh ./Mambaforge-24.3.0-0-Linux-x86_64.sh
-
-    mamba env create -f environment.yaml
-    mamba activate geofm-bench
-    ```
-
-2. Using pip, create a Python native virtual environment and install dependencies into it:
-    ```
-    export GFMBENCH_PATH=/path/to/venv/geofm-bench  # change this
-    python3 -m venv ${GFMBENCH_PATH}
-    source ${GFMBENCH_PATH}/bin/activate
-
-    pip install -r requirements.txt
-    ```
-
->>>>>>> 1a08ef4f
+
 
 ## 🏋️ Training
 
@@ -317,37 +273,7 @@
 | Prithvi | HLSBurnScars  | 80     | 86.208 |
 | Prithvi | Sen1Floods11  | 80     | 87.217 |
 | Prithvi | AI4SmallFarms | 80     | 33.796 |
-<<<<<<< HEAD
-=======
-
-Please note: #add different conditions 
-
-## 💡 Acknowledgements
-
-##  ©️ License
-
-MIT License
-
-Copyright (c) Microsoft Corporation.
-
-Permission is hereby granted, free of charge, to any person obtaining a copy
-of this software and associated documentation files (the "Software"), to deal
-in the Software without restriction, including without limitation the rights
-to use, copy, modify, merge, publish, distribute, sublicense, and/or sell
-copies of the Software, and to permit persons to whom the Software is
-furnished to do so, subject to the following conditions:
-
-The above copyright notice and this permission notice shall be included in all
-copies or substantial portions of the Software.
-
-THE SOFTWARE IS PROVIDED "AS IS", WITHOUT WARRANTY OF ANY KIND, EXPRESS OR
-IMPLIED, INCLUDING BUT NOT LIMITED TO THE WARRANTIES OF MERCHANTABILITY,
-FITNESS FOR A PARTICULAR PURPOSE AND NONINFRINGEMENT. IN NO EVENT SHALL THE
-AUTHORS OR COPYRIGHT HOLDERS BE LIABLE FOR ANY CLAIM, DAMAGES OR OTHER
-LIABILITY, WHETHER IN AN ACTION OF CONTRACT, TORT OR OTHERWISE, ARISING FROM,
-OUT OF OR IN CONNECTION WITH THE SOFTWARE OR THE USE OR OTHER DEALINGS IN THE
-SOFTWARE
->>>>>>> 1a08ef4f
+
 
 ## 📝 Citation
 
